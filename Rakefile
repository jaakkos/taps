--- conflicted
+++ resolved
@@ -10,13 +10,8 @@
 
     s.add_dependency 'sinatra', '= 0.9.4'
     s.add_dependency 'thor', '= 0.9.9'
-<<<<<<< HEAD
-    s.add_dependency 'rest-client', '>= 1.0.1'
+    s.add_dependency 'rest-client', '~> 1.3.0'
     s.add_dependency 'sequel', '>= 3.7.0', '< 3.8.0'
-=======
-    s.add_dependency 'rest-client', '~> 1.3.0'
-    s.add_dependency 'sequel', '>= 3.0.0', '< 3.1.0'
->>>>>>> a4449f2e
     s.add_dependency 'sqlite3-ruby', '~> 1.2.0'
 
     s.rubyforge_project = "taps"
